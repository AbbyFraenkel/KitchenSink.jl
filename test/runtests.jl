--- conflicted
+++ resolved
@@ -1,20 +1,37 @@
 using Test, SafeTestsets
+# begin
 # begin
 
 # Passing
+# Passing
 @safetestset "KSTypes" begin
+
 	include("KSTypes/KSTypes_tests.jl")
 end
+# # #Passing
 # # #Passing
 @safetestset "Coordinate Systems" begin
 	include("CoordinateSystems/CoordinateSystems_test.jl")
 end
 
 # Passing
+# Passing
 @safetestset "Spectral Methods" begin
 	include("SpectralMethods/SpectralMethods_tests.jl")
 end
 
+# @safetestset "Common Methods" begin
+# 	include("CommonMethods/CommonMethods_test.jl")
+# end
+
+# @safetestset "Error Estimation" begin
+# 	include("ErrorEstimation/ErrorEstimation_tests.jl")
+# end
+# # end
+
+# @safetestset "Preprocessing" begin
+# 	include("Preprocessing/Preprocessing_test.jl")
+# end
 # @safetestset "Common Methods" begin
 # 	include("CommonMethods/CommonMethods_test.jl")
 # end
@@ -43,37 +60,37 @@
 # @safetestset "MultiLevel Methods" begin
 # 	include("MultiLevelMethods/MultiLevelMethods_tests.jl")
 # end
-
-# @safetestset "Linear Solvers" begin
-# 	include("LinearSolvers/LinearSolvers_tests.jl")
+# @safetestset "Preconditioners" begin
+# 	include("Preconditioners/Preconditioners_tests.jl")
 # end
 
-<<<<<<< HEAD
+# @safetestset "Adaptive Methods" begin
+# 	include("AdaptiveMethods/AdaptiveMethods_tests.jl")
+# end
+
+# @safetestset "Intergrid Operators" begin
+# 	include("IntergridOperators/IntergridOperators_tests.jl")
+# end
+
+# @safetestset "MultiLevel Methods" begin
+# 	include("MultiLevelMethods/MultiLevelMethods_tests.jl")
+# end
+
+
 # @safetestset "Problem Types" begin
-# 	include("ProblemTypes/ProblemTypes_tests.jl")
+#     include("ProblemTypes/ProblemTypes.jl")
 # end
-=======
-@safetestset "Problem Types" begin
-	include("ProblemTypes/ProblemTypes_tests.jl")
-end
->>>>>>> 44769ca3
-# # Todo
+
+
+
+# @safetestset "Optimization" begin
+#     include("Optimization/Optimization.jl")
+# end
+
 # @safetestset "Time Stepping" begin
-# 	include("TimeStepping/TimeStepping_tests.jl")
+#     include("TimeStepping/TimeStepping.jl")
 # end
-# # Todo
-# @safetestset "Optimization" begin
-# 	include("Optimization/Optimization_tests.jl")
-# end
-# # Todo
-# @safetestset "Boundary Conditions" begin
-# 	include("BoundaryConditions/BoundaryConditions_tests.jl")
-# end
-# # Todo
-# @safetestset "Domain Decomposition" begin
-# 	include("DomainDecomposition/DomainDecomposition_tests.jl")
-# end
-# # Todo
+
 # @safetestset "Visualization" begin
-# 	include("Visualization/Visualization_tests.jl")
+#     include("Visualization/Visualization.jl")
 # end